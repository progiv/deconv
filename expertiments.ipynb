--- conflicted
+++ resolved
@@ -427,14 +427,9 @@
    "source": [
     "# Restore Image using Richardson-Lucy algorithm my:\n",
     "iterations = 3\n",
-<<<<<<< HEAD
-    "deconv = richardson_lucy_matlab(lifting_blurred, psf, iterations=iterations, eps=1e-5, dampar=s_n)#, useFFT=True)\n",
-    "show_results(liftingbody, lifting_blurred, deconv['image'])\n",
-=======
     "deconv = richardson_lucy_matlab(lifting_blurred, psf, iterations=iterations, eps=1e-5)\n",
     "deconv_py = restoration.richardson_lucy(lifting_blurred, psf, iterations=iterations)\n",
     "show_results(lifting_blurred, deconv_py, deconv['image'], titles=['Blurred data', 'Restoration using\\nRichardson-Lucy python', 'Restoration using\\nRichardson-Lucy my'])\n",
->>>>>>> 1220d9d4
     "plot_corr(iterations+1, [deconv['correlationX'], \n",
     "                         deconv['correlationY']])"
    ]
@@ -798,7 +793,6 @@
    "outputs": [],
    "source": [
     "from functools import partial\n",
-    "\n",
     "def funcToMinimize(xy, I_blurred, *args, **kwargs):\n",
     "    psf = motion_blur_psf_my(x=xy[0], y=xy[1])\n",
     "    restored = richardson_lucy_matlab(I_blurred, psf, *args, **kwargs)\n",
@@ -1010,17 +1004,11 @@
    "outputs": [],
    "source": [
     "deconv_orig = richardson_lucy_matlab(lifting_blurred, psf, iterations=iterations, dampar=s_n, useFFT=False)\n",
-<<<<<<< HEAD
     "psnr_orig = compare_psnr(liftingbody, deconv_orig['image'])\n",
     "\n",
     "psf_init = motion_blur_psf_my(x=x0[0], y=x0[1])\n",
     "deconv_init = richardson_lucy_matlab(lifting_blurred, psf_init, iterations=iterations, dampar=s_n, useFFT=False)\n",
     "psnr_init = compare_psnr(liftingbody, deconv_init['image'])\n",
-=======
-    "\n",
-    "psf_init = motion_blur_psf_my(x=x0[0], y=x0[1])\n",
-    "deconv_init = richardson_lucy_matlab(lifting_blurred, psf_init, iterations=iterations, dampar=s_n, useFFT=False)\n",
->>>>>>> 1220d9d4
     "\n",
     "x_found, y_found = res['x']\n",
     "psf_found = motion_blur_psf_my(x=x_found, y=y_found)\n",
