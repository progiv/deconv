--- conflicted
+++ resolved
@@ -14,7 +14,6 @@
    "outputs": [],
    "source": [
     "import numpy as np\n",
-    "from numpy.fft import fftn\n",
     "import matplotlib.pyplot as plt\n",
     "from scipy.signal import convolve2d as conv2\n",
     "\n",
@@ -622,20 +621,7 @@
    "metadata": {},
    "outputs": [],
    "source": [
-<<<<<<< HEAD
     "#%matplotlib notebook\n",
-=======
-    "K.shape"
-   ]
-  },
-  {
-   "cell_type": "code",
-   "execution_count": null,
-   "metadata": {},
-   "outputs": [],
-   "source": [
-    "%matplotlib notebook\n",
->>>>>>> c940dedd
     "from mpl_toolkits.mplot3d import Axes3D\n",
     "import matplotlib.pyplot as plt\n",
     "from matplotlib import cm\n",
